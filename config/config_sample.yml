--- conflicted
+++ resolved
@@ -19,7 +19,6 @@
     gs_secret_key: REPLACEME
     gs_secure: REPLACEME
 
-<<<<<<< HEAD
     # OAuth 2.0 authentication with the storage.
     # Supported for Google Cloud Storage only. Requires gcloud util for
     # oauth2_plugin and getting credentials to be installed.
@@ -31,13 +30,8 @@
     # If not set default value '/google-cloud-sdk/' is used.
     cloud_sdk_path: REPLACEME
 
-    # Set a random string here
-    secret_key: REPLACEME
-=======
     # Let gunicorn set this environment variable or set a random string here
     secret_key: _env:SECRET_KEY
->>>>>>> 29295e73
-
 
 # This is the default configuration when no flavor is specified
 dev:
