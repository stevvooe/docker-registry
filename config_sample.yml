# The `common' part is automatically included (and possibly overriden by all
# other flavors)
common:
    s3_access_key: REPLACEME
    s3_secret_key: REPLACEME
    s3_bucket: REPLACEME
<<<<<<< HEAD
    s3_encrypt: false
=======
    s3_secure: REPLACEME
>>>>>>> 5903dead
    # Set a random string here
    secret_key: REPLACEME

# This is the default configuration when no flavor is specified
dev:
    storage: local
    storage_path: /tmp/registry
    loglevel: debug

# To specify another flavor, set the environment variable SETTINGS_FLAVOR
# $ export SETTINGS_FLAVOR=prod
prod:
    storage: s3
    storage_path: /prod
    # Enabling these options makes the Registry send an email on each code Exception
    email_exceptions:
        smtp_host: REPLACEME
        smtp_login: REPLACEME
        smtp_password: REPLACEME
        from_addr: docker-registry@localdomain.local
        to_addr: noise+dockerregistry@localdomain.local

# This flavor is automatically used by unit tests
test:
    storage: local
    storage_path: /tmp/test

# This flavor stores the images in Glance (to integrate with openstack)
# See also: https://github.com/dotcloud/openstack-docker
openstack:
    storage: glance
    storage_alternate: local
    storage_path: /tmp/registry
    loglevel: debug<|MERGE_RESOLUTION|>--- conflicted
+++ resolved
@@ -4,11 +4,8 @@
     s3_access_key: REPLACEME
     s3_secret_key: REPLACEME
     s3_bucket: REPLACEME
-<<<<<<< HEAD
     s3_encrypt: false
-=======
     s3_secure: REPLACEME
->>>>>>> 5903dead
     # Set a random string here
     secret_key: REPLACEME
 
